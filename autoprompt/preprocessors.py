"""
Preprocessors for dealing with different input files.
"""
import csv
import json


def _stringify(d):
    return {k: str(v) for k, v in d.items()}


def preprocess_csv(fname, **kwargs):
    with open(fname, 'r') as f:
        reader = csv.DictReader(f, delimiter=',')
        for row in reader:
            yield row


def preprocess_tsv(fname, **kwargs):
    with open(fname, 'r') as f:
        reader = csv.DictReader(f, delimiter='\t')
        for row in reader:
            yield row


def preprocess_jsonl(fname, **kwargs):
    with open(fname, 'r') as f:
        for line in f:
            yield _stringify(json.loads(line))


def preprocess_multirc(fname, **kwargs):
    with open(fname, 'r') as f:
        for line in f:
            data = json.loads(line)
            passage_text = data['passage']['text']
            for question in data['passage']['questions']:
                question_text = question['question']
                for answer in question['answers']:
                    answer_text = answer['text']
                    label = answer['label']
                    yield {
                        'passage': passage_text,
                        'question': question_text,
                        'answer': answer_text,
                        'label': str(label),
                    }


def preprocess_wsc(fname, **kwargs):
    with open(fname, 'r') as f:
        for line in f:
            data = json.loads(line)
            # Highlight pronoun in sentence
            words = data['text'].split()
            pronoun_idx = data['target']['span2_index']
            words[pronoun_idx] = '*' + words[pronoun_idx] + '*'
            highlighted_sentence = ' '.join(words)
            pronoun = data['target']['span2_text']
            label = data['target']['span1_text']
            yield {
                'sentence': highlighted_sentence,
                'pronoun': pronoun,
                'label': label,
            }


<<<<<<< HEAD
def preprocess_record(fname, **kwargs):
    """
    Heavily copied from:
        https://github.com/timoschick/pet/blob/master/pet/tasks.py
    """
    with open(fname, 'r') as f:
        for line in f:
            data = json.loads(line)
            text = data['passage']['text']
            seen_entities = set()
            entities = []

            for entity in data['passage']['entities']:
                start = entity['start']
                end = entity['end']
                mention = text[start:end+1]
                if mention not in seen_entities:
                    entities.append(mention)
                    seen_entities.add(mention)

            text = text.replace('@highlight\n', '- ')
            questions = data['qas']
            for question in questions:
                question_text = question['query']
                answers = set()
                for answer in question.get('answers', []):
                    answer_text = answer['text']
                    answers.add(answer_text)

            labels = []
            for entity in entities:
                labels.append((entity, entity in answers))

            yield {
                'passage': text,
                'question': question_text,
                'labels': labels
            }


def preprocess_copa(fname, train, **kwargs):
    # Unlike other preprocessors this one behaves differently for training and evaluation data.
    with open(fname, 'r') as f:
        for line in f:
            data = json.loads(line)

            # Map question to PET conjunction.
            conjunction = 'so' if data['question'] == 'effect' else 'because'

            # Sort labels so that true is always first
            labels = [
                (data['choice1'].lower()[:-1], bool(data['label']==0)),
                (data['choice2'].lower()[:-1], bool(data['label']==1))
            ]
            labels.sort(key=lambda x: x[1], reverse=True)


            # Output original and flipped arguments.
            original = {
                'premise': data['premise'][:-1].lower(),
                'choice1': data['choice1'][:-1].lower(),
                'choice2': data['choice2'][:-1].lower(),
                'conjunction': conjunction,
                'labels': labels,
            }
            yield original

            if train:
                flipped = original.copy()
                flipped['choice1'] = original['choice2']
                flipped['choice2'] = original['choice1']
                yield flipped
=======
def preprocess_kilt(fname):
    with open(fname, 'r') as f:
        for line in f:
            data = json.loads(line)
            input_text = data['input']
            answer_text = data['output'][0]['answer']
            if len(answer_text.split()) == 1:
                yield {
                    'input': input_text,
                    'answer': answer_text,
                }
>>>>>>> 01432407


# REMINDER: You need to add whatever preprocessing functions you've written to
# this dict to make them available to the training scripts.
PREPROCESSORS = {
    'csv': preprocess_csv,
    'tsv': preprocess_tsv,
    'jsonl': preprocess_jsonl,
    'multirc': preprocess_multirc,
    'wsc': preprocess_wsc,
<<<<<<< HEAD
    'copa': preprocess_copa,
    'record': preprocess_record,
}
=======
    'kilt': preprocess_kilt,
}
>>>>>>> 01432407
<|MERGE_RESOLUTION|>--- conflicted
+++ resolved
@@ -65,7 +65,6 @@
             }
 
 
-<<<<<<< HEAD
 def preprocess_record(fname, **kwargs):
     """
     Heavily copied from:
@@ -138,7 +137,8 @@
                 flipped['choice1'] = original['choice2']
                 flipped['choice2'] = original['choice1']
                 yield flipped
-=======
+
+
 def preprocess_kilt(fname):
     with open(fname, 'r') as f:
         for line in f:
@@ -150,7 +150,6 @@
                     'input': input_text,
                     'answer': answer_text,
                 }
->>>>>>> 01432407
 
 
 # REMINDER: You need to add whatever preprocessing functions you've written to
@@ -161,11 +160,7 @@
     'jsonl': preprocess_jsonl,
     'multirc': preprocess_multirc,
     'wsc': preprocess_wsc,
-<<<<<<< HEAD
     'copa': preprocess_copa,
     'record': preprocess_record,
-}
-=======
     'kilt': preprocess_kilt,
 }
->>>>>>> 01432407
